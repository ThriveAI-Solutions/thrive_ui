--- conflicted
+++ resolved
@@ -5,37 +5,14 @@
 import time
 import uuid
 from io import StringIO
-<<<<<<< HEAD
-from utils.vanna_calls import (
-    generate_questions_cached,
-    generate_sql_cached,
-    run_sql_cached,
-    generate_plotly_code_cached,
-    generate_plot_cached,
-    generate_followup_cached,
-    should_generate_chart_cached,
-    is_sql_valid_cached,
-    generate_summary_cached,
-    write_to_file_and_training,
-    remove_from_file_training
-)
-from utils.communicate import (speak, listen)
-from utils.llm_calls import (ask_message)
-from utils.enums import (MessageType, RoleType)
-from orm.functions import (save_user_settings, get_recent_messages, set_user_preferences_in_session_state)
-from orm.models import Message
-=======
-
->>>>>>> e4afaef2
 import pandas as pd
 import streamlit as st
 from ethical_guardrails_lib import get_ethical_guideline
-
 from orm.functions import get_recent_messages, save_user_settings, set_user_preferences_in_session_state
 from orm.models import Message
 from utils.communicate import listen, speak
 from utils.enums import MessageType, RoleType
-from utils.llm_calls import chat_gpt
+from utils.llm_calls import ask_message
 from utils.vanna_calls import VannaService, remove_from_file_training, write_to_file_and_training
 
 logger = logging.getLogger(__name__)
@@ -303,25 +280,10 @@
     if len(st.session_state.messages) > 0 and render:
         render_message(st.session_state.messages[-1], len(st.session_state.messages) - 1)
 
-
-<<<<<<< HEAD
-def callLLM(my_question:str):
+def call_llm(my_question:str):
     response = ask_message(Message(RoleType.ASSISTANT, my_question, MessageType.SQL))
     with st.chat_message(RoleType.ASSISTANT.value):
         message = Message(role=RoleType.ASSISTANT, content=response, type=MessageType.TEXT)
-=======
-def call_llm(my_question: str):
-    stream = chat_gpt(Message(RoleType.ASSISTANT, my_question, MessageType.SQL))
-    with st.chat_message(RoleType.ASSISTANT.value):
-        if "openai_model" not in st.secrets.ai_keys:
-            message = Message(RoleType.ASSISTANT, "Please configure the fallback LLM settings", MessageType.TEXT)
-        else:
-            response = st.write(f"{st.secrets['ai_keys']['openai_model']}:", stream)
-            logging.debug("response", response)  # TODO: why isnt this storing the response - st.write() returns None
-            message = Message(
-                RoleType.ASSISTANT, f"{st.secrets['ai_keys']['openai_model']}: {response}", MessageType.TEXT
-            )
->>>>>>> e4afaef2
         message = message.save()
         st.session_state.messages.append(message)#TODO: why isnt it displaying the response the first time?
 
@@ -409,18 +371,6 @@
 my_question = st.session_state.get("my_question", None)
 
 if my_question:
-<<<<<<< HEAD
-    #check guardrails here
-    guardrail_sentence,guardrail_score = get_ethical_guideline(my_question)
-    print("=========ETHICAL GUARDRAILS===========")
-    print(my_question, guardrail_score, guardrail_sentence)
-    if(guardrail_score == 2):
-        addMessage(Message(RoleType.ASSISTANT, guardrail_sentence, MessageType.ERROR, "", my_question))
-        callLLM(my_question)
-        st.stop()
-    if(guardrail_score == 3):
-        addMessage(Message(RoleType.ASSISTANT, guardrail_sentence, MessageType.ERROR, "", my_question))
-=======
     # check guardrails here
     guardrail_sentence, guardrail_score = get_ethical_guideline(my_question)
     logger.debug(
@@ -438,7 +388,6 @@
         )
         add_message(Message(RoleType.ASSISTANT, guardrail_sentence, MessageType.ERROR, "", my_question))
         call_llm(my_question)
->>>>>>> e4afaef2
         st.stop()
     if guardrail_score >= 3:
         logger.warning(
