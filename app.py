--- conflicted
+++ resolved
@@ -1,14 +1,9 @@
 import streamlit as st
-
-from utils.auth import check_authenticate
 
 # Set the page configuration to wide mode
 st.set_page_config(layout="wide")
-<<<<<<< HEAD
-=======
 from streamlit_cookies_manager import EncryptedCookieManager
 from utils.auth import check_authenticate
->>>>>>> 97a4c75f
 
 # TODO: **Update streamlit_cookies_manager**: The behavior of `st.cache` was updated in Streamlit 1.36 to the new caching
 # logic used by `st.cache_data` and `st.cache_resource`. This might lead to some problems
