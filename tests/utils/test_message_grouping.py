--- conflicted
+++ resolved
@@ -3,17 +3,14 @@
 import pytest
 from unittest.mock import MagicMock, patch
 
-<<<<<<< HEAD
 from utils.chat_bot_helper import (
     group_messages_by_id,
     get_message_group_css,
     group_has_data_results,
     get_followup_command_suggestions,
+    is_followup_command,
 )
 from utils.enums import MessageType
-=======
-from utils.chat_bot_helper import group_messages_by_id, get_message_group_css, is_followup_command
->>>>>>> 9cd38be6
 
 
 class MockMessage:
@@ -147,7 +144,6 @@
         css = get_message_group_css()
         assert "border-radius:" in css
 
-<<<<<<< HEAD
     def test_css_includes_alternating_background(self):
         """CSS should include alternating background for visual distinction."""
         css = get_message_group_css()
@@ -249,7 +245,7 @@
         assert any("Data Exploration" in cat for cat in category_names)
         assert any("Data Quality" in cat for cat in category_names)
         assert any("Visualizations" in cat for cat in category_names)
-=======
+
 
 class TestIsFollowupCommand:
     """Tests for the is_followup_command function."""
@@ -294,5 +290,4 @@
 
     def test_followup_in_middle_of_text(self):
         """Text containing /followup but not at start should return False."""
-        assert is_followup_command("Please run /followup describe") is False
->>>>>>> 9cd38be6
+        assert is_followup_command("Please run /followup describe") is False