--- conflicted
+++ resolved
@@ -1,16 +1,10 @@
-<<<<<<< HEAD
 [ai_keys]
 openai_api = ""
 vanna_api = ""
-vanna_model = "thrive"
+vanna_model = ""
 
 [cookie]
 password = ""
-=======
-# AI Keys
-VANNA_API_KEY = ""
-VANNA_MODEL = ""
->>>>>>> d62cc8f6
 
 [postgres]
 host = "localhost"
