import ast
import hashlib
import json
import logging
import random
import time
import uuid
from io import StringIO

import pandas as pd
import streamlit as st
from ethical_guardrails_lib import get_ethical_guideline

from orm.functions import save_user_settings, set_user_preferences_in_session_state
from orm.models import Message
from utils.communicate import speak
from utils.enums import MessageType, RoleType
from utils.vanna_calls import VannaService, remove_from_file_training, write_to_file_and_training
import re

logger = logging.getLogger(__name__)

# Patterns for non-recoverable SQL errors that won't benefit from retries
NON_RECOVERABLE_ERROR_PATTERNS = [
    r"relation.*does not exist",
    r"table.*does not exist",
    r"column.*does not exist",
    r"permission denied",
    r"access denied",
    r"authentication failed",
    r"database.*does not exist",
    r"schema.*does not exist",
]


def is_non_recoverable_error(error_message: str | None) -> bool:
    """Check if an error is non-recoverable and shouldn't be retried."""
    if not error_message:
        return False
    error_lower = error_message.lower()
    for pattern in NON_RECOVERABLE_ERROR_PATTERNS:
        if re.search(pattern, error_lower):
            return True
    return False

# Expose a module-level symbol `vn` for tests that patch utils.chat_bot_helper.vn
# It lazily resolves the VannaService instance on first use via get_vn()
vn = None


def get_vanna_service():
    """Get VannaService instance, ensuring user preferences are loaded first."""
    # Ensure user preferences are loaded into session state
    set_user_preferences_in_session_state()
    return VannaService.from_streamlit_session()


# Get the VannaService instance when needed, not at module import time
def get_vn():
    """Get the VannaService instance, ensuring it's created with correct user context."""
    # Always load user preferences first
    set_user_preferences_in_session_state()

    global vn
    # If we have cookies (real app/session), prefer a per-session instance and ignore module cache
    has_cookies = hasattr(st.session_state, "cookies") and st.session_state.cookies is not None
    if has_cookies:
        if not hasattr(st.session_state, "_vn_instance") or st.session_state._vn_instance is None:
            st.session_state._vn_instance = get_vanna_service()
        vn = st.session_state._vn_instance
        return vn

    # Test-only path: honor a patched module-level vn when no cookies available
    if vn is not None:
        return vn
    if not hasattr(st.session_state, "_vn_instance") or st.session_state._vn_instance is None:
        st.session_state._vn_instance = get_vanna_service()
        vn = st.session_state._vn_instance
    else:
        # Keep the module-level vn in sync so tests can patch it
        vn = st.session_state._vn_instance
    return st.session_state._vn_instance


def call_llm(my_question: str):
    vn_instance = get_vn()
    response = vn_instance.submit_prompt(
        "You are a helpful AI assistant trained to provide detailed and accurate responses. Be concise yet informative, and maintain a friendly and professional tone. If asked about controversial topics, provide balanced and well-researched information without expressing personal opinions.",
        my_question,
    )
    add_message(
        Message(role=RoleType.ASSISTANT, content=response, type=MessageType.TEXT, group_id=get_current_group_id())
    )


def get_llm_stream_generator(my_question: str):
    """Return a generator that yields LLM response chunks for ephemeral streaming.

    Falls back to a single-shot response if streaming is unsupported.
    """
    vn_instance = get_vn()
    system_msg = (
        "You are a helpful AI assistant trained to provide detailed and accurate responses. "
        "Be concise yet informative, and maintain a friendly and professional tone. "
        "If asked about controversial topics, provide balanced and well-researched information without expressing personal opinions."
    )

    # Prefer underlying VN streaming if available (Ollama path)
    try:
        underlying = getattr(vn_instance, "vn", None)
        if underlying is not None and hasattr(underlying, "stream_submit_prompt"):
            prompt = [underlying.system_message(system_msg), underlying.user_message(my_question)]
            return underlying.stream_submit_prompt(prompt)
    except Exception:
        pass

    # Fallback to a simple one-shot generator
    def _fallback_gen():
        content = vn_instance.submit_prompt(system_msg, my_question)
        yield str(content)

    return _fallback_gen()


def get_llm_sql_thought_stream(my_question: str):
    """Return a generator that streams an ephemeral narration while SQL is being prepared.

    Uses underlying VN streaming when available; otherwise falls back to a short, single message.
    """
    vn_instance = get_vn()

    try:
        # Prefer streaming actual SQL derivation using a single call
        if hasattr(vn_instance, "stream_generate_sql"):
            return vn_instance.stream_generate_sql(my_question)
    except Exception:
        pass

    def _fallback_gen():
        yield "Analyzing your question and preparing a SQL query..."

    return _fallback_gen()


def get_summary_stream_generator(question: str, df: pd.DataFrame):
    """Return a generator that streams the summary as it is produced by the backend.

    Prefer a single-call streaming path; fallback to non-streaming summary if unavailable.
    This yields only content tokens; use get_summary_event_stream for CoT + content.
    """
    vn_instance = get_vn()
    # Check manual cache first to avoid regenerating summaries
    try:
        cache_key = create_summary_cache_key(question, df)
        manual_cache = getattr(st.session_state, "manual_summary_cache", None) or {}
        cached = manual_cache.get(cache_key)
        if isinstance(cached, tuple) and len(cached) == 2 and isinstance(cached[0], str):
            cached_summary, cached_elapsed = cached

            def _cached_gen():
                try:
                    try:
                        st.session_state["streamed_summary"] = cached_summary
                        st.session_state["streamed_summary_for_question"] = question
                        st.session_state["streamed_summary_elapsed_time"] = cached_elapsed
                    except Exception:
                        setattr(st.session_state, "streamed_summary", cached_summary)
                        setattr(st.session_state, "streamed_summary_for_question", question)
                        setattr(st.session_state, "streamed_summary_elapsed_time", cached_elapsed)
                except Exception:
                    pass
                yield cached_summary

            return _cached_gen()
    except Exception:
        pass
    try:
        if hasattr(vn_instance, "stream_generate_summary"):
            # Wrap the streaming generator to persist manual cache after completion
            def _wrapped():
                try:
                    for chunk in vn_instance.stream_generate_summary(question, df):
                        yield chunk
                finally:
                    try:
                        try:
                            summary_text = st.session_state.get("streamed_summary", "")
                        except Exception:
                            summary_text = getattr(st.session_state, "streamed_summary", "")
                        try:
                            elapsed = st.session_state.get("streamed_summary_elapsed_time", 0)
                        except Exception:
                            elapsed = getattr(st.session_state, "streamed_summary_elapsed_time", 0)
                        key = create_summary_cache_key(question, df)
                        manual_cache = getattr(st.session_state, "manual_summary_cache", None) or {}
                        # Only cache non-empty summaries; avoid poisoning cache with blanks
                        if isinstance(summary_text, str) and summary_text.strip() != "":
                            manual_cache[key] = (summary_text, elapsed or 0)
                        else:
                            # Ensure we do not persist an empty/failed entry
                            if key in manual_cache:
                                del manual_cache[key]
                        try:
                            st.session_state["manual_summary_cache"] = manual_cache
                        except Exception:
                            setattr(st.session_state, "manual_summary_cache", manual_cache)
                    except Exception:
                        pass

            return _wrapped()
    except Exception:
        pass

    def _fallback_gen():
        summary, _elapsed = vn_instance.generate_summary(question=question, df=df)
        try:
            try:
                st.session_state["streamed_summary"] = summary or ""
                st.session_state["streamed_summary_for_question"] = question
                st.session_state["streamed_summary_elapsed_time"] = _elapsed or 0
            except Exception:
                setattr(st.session_state, "streamed_summary", summary or "")
                setattr(st.session_state, "streamed_summary_for_question", question)
                setattr(st.session_state, "streamed_summary_elapsed_time", _elapsed or 0)
            # Store in manual cache for reuse
            cache_key_inner = create_summary_cache_key(question, df)
            manual_cache_inner = getattr(st.session_state, "manual_summary_cache", None) or {}
            if isinstance(summary, str) and summary.strip() != "":
                manual_cache_inner[cache_key_inner] = (summary, _elapsed or 0)
            else:
                if cache_key_inner in manual_cache_inner:
                    del manual_cache_inner[cache_key_inner]
            try:
                st.session_state["manual_summary_cache"] = manual_cache_inner
            except Exception:
                setattr(st.session_state, "manual_summary_cache", manual_cache_inner)
        except Exception:
            pass
        yield summary or ""

    return _fallback_gen()


def get_summary_event_stream(question: str, df: pd.DataFrame, think: bool = False):
    """Yield (kind, text) where kind in {"thinking","content"} while streaming.

    When think=True, upstream may emit thinking tokens; otherwise only content.
    """
    vn_instance = get_vn()
    # Cache short-circuit: if we already have a summary for this question+df, avoid streaming
    try:
        cache_key = create_summary_cache_key(question, df)
        manual_cache = getattr(st.session_state, "manual_summary_cache", None) or {}
        cached = manual_cache.get(cache_key)
        if isinstance(cached, tuple) and len(cached) == 2 and isinstance(cached[0], str):
            cached_summary, cached_elapsed = cached

            def _noop_cached():
                try:
                    try:
                        st.session_state["streamed_summary"] = cached_summary
                        st.session_state["streamed_summary_for_question"] = question
                        st.session_state["streamed_summary_elapsed_time"] = cached_elapsed
                    except Exception:
                        setattr(st.session_state, "streamed_summary", cached_summary)
                        setattr(st.session_state, "streamed_summary_for_question", question)
                        setattr(st.session_state, "streamed_summary_elapsed_time", cached_elapsed)
                except Exception:
                    pass
                if False:
                    yield ("content", "")

            return _noop_cached()
    except Exception:
        pass
    if hasattr(vn_instance, "summary_event_stream"):
        # Wrap to store final content into manual cache once streaming finishes
        def _wrapped_events():
            try:
                for kind_text in vn_instance.summary_event_stream(question, df, think=think):
                    yield kind_text
            finally:
                try:
                    try:
                        summary_text = st.session_state.get("streamed_summary", "")
                    except Exception:
                        summary_text = getattr(st.session_state, "streamed_summary", "")
                    try:
                        elapsed = st.session_state.get("streamed_summary_elapsed_time", 0)
                    except Exception:
                        elapsed = getattr(st.session_state, "streamed_summary_elapsed_time", 0)
                    key = create_summary_cache_key(question, df)
                    manual_cache = getattr(st.session_state, "manual_summary_cache", None) or {}
                    if isinstance(summary_text, str) and summary_text.strip() != "":
                        manual_cache[key] = (summary_text, elapsed or 0)
                    else:
                        if key in manual_cache:
                            del manual_cache[key]
                    try:
                        st.session_state["manual_summary_cache"] = manual_cache
                    except Exception:
                        setattr(st.session_state, "manual_summary_cache", manual_cache)
                except Exception:
                    pass

        return _wrapped_events()

    # Fallback: proxy to content-only stream
    def _proxy():
        for chunk in get_summary_stream_generator(question, df):
            yield ("content", chunk)

    return _proxy()


def create_summary_cache_key(question: str, df: pd.DataFrame) -> str:
    """Create a stable cache key for summary caching based on question and DataFrame signature.

    Uses a SHA-1 hash of columns, length, and a preview of up to 20 rows to avoid huge keys.
    """
    try:
        # Prefer SQL signature if available in session (most stable across identical queries)
        try:
            sql_sig = st.session_state.get("current_sql_for_summary")
        except Exception:
            sql_sig = getattr(st.session_state, "current_sql_for_summary", None)
        if isinstance(sql_sig, str) and len(sql_sig.strip()) > 0:
            payload = json.dumps({"q": question, "sql": sql_sig.strip()}, ensure_ascii=False)
            return hashlib.sha1(payload.encode("utf-8")).hexdigest()
        cols = list(df.columns) if df is not None else []
        nrows = int(df.shape[0]) if df is not None else 0
        preview = df.head(20).to_json(orient="records", date_format="iso") if df is not None else ""
        payload = json.dumps({"q": question, "cols": cols, "n": nrows, "p": preview}, ensure_ascii=False)
        return hashlib.sha1(payload.encode("utf-8")).hexdigest()
    except Exception:
        # Fallback to question-only key if df processing fails
        return hashlib.sha1((question or "").encode("utf-8")).hexdigest()


def get_chart(my_question, sql, df):
    vn_instance = vn if vn is not None else get_vn()
    elapsed_sum = 0
    code = None
    if vn_instance.should_generate_chart(question=my_question, sql=sql, df=df):
        result = vn_instance.generate_plotly_code(question=my_question, sql=sql, df=df)
        if not isinstance(result, tuple) or len(result) != 2:
            # Defensive: some tests may patch to return a single value
            code, elapsed_time = result, 0
        else:
            code, elapsed_time = result
        elapsed_sum += elapsed_time if elapsed_time is not None else 0

        if st.session_state.get("show_plotly_code", False):
            add_message(
                Message(
                    RoleType.ASSISTANT,
                    code,
                    MessageType.PYTHON,
                    sql,
                    my_question,
                    df,
                    elapsed_time,
                    group_id=get_current_group_id(),
                )
            )

        if code is not None and code != "":
            plot_result = vn_instance.generate_plot(code=code, df=df)
            if not isinstance(plot_result, tuple) or len(plot_result) != 2:
                fig, elapsed_time = plot_result, 0
            else:
                fig, elapsed_time = plot_result
            elapsed_sum += elapsed_time if elapsed_time is not None else 0
            if fig is not None:
                add_message(
                    Message(
                        RoleType.ASSISTANT,
                        fig,
                        MessageType.PLOTLY_CHART,
                        sql,
                        my_question,
                        None,
                        elapsed_sum,
                        group_id=get_current_group_id(),
                    )
                )
            else:
                add_message(
                    Message(
                        RoleType.ASSISTANT,
                        "I couldn't generate a chart",
                        MessageType.ERROR,
                        sql,
                        my_question,
                        None,
                        elapsed_sum,
                        group_id=get_current_group_id(),
                    )
                )
        else:
            add_message(
                Message(
                    RoleType.ASSISTANT,
                    "I couldn't generate a chart",
                    MessageType.ERROR,
                    sql,
                    my_question,
                    None,
                    elapsed_sum,
                    group_id=get_current_group_id(),
                )
            )
    else:
        add_message(
            Message(
                RoleType.ASSISTANT,
                "I was unable to generate a chart for this question.",
                MessageType.ERROR,
                sql,
                my_question,
                None,
                0,
                group_id=get_current_group_id(),
            )
        )


def set_question(question: str, render=True):
    if question is None:
        if len(st.session_state.messages) > 0:
            st.session_state.min_message_id = st.session_state.messages[-1].id
            save_user_settings()
            # Clear questions history when resetting
            st.session_state.my_question = None
            st.session_state.messages = None

    else:
        # For /followup commands, use the previous group to keep messages together
        # For regular questions, start a new group
        if is_followup_command(question):
            group_id = use_previous_group()
        else:
            group_id = start_new_group()

        # Set question
        st.session_state.my_question = question
        # Clear any lingering error state from prior flows so it doesn't leak
        try:
            st.session_state["pending_sql_error"] = False
            st.session_state["last_run_sql_error"] = None
            st.session_state["last_failed_sql"] = None
            st.session_state["show_failed_sql_open"] = False
        except Exception:
            pass
        add_message(Message(RoleType.USER, question, MessageType.TEXT, group_id=group_id), render)


def get_unique_messages():
    # Assuming st.session_state.messages is a list of dictionaries
    messages = st.session_state.messages

    # Filter messages to ensure uniqueness based on the "content" field
    seen_content = set()
    unique_messages = []
    for message in messages:
        if message.role == RoleType.USER.value:
            content = message.content
            if content not in seen_content:
                seen_content.add(content)
                unique_messages.append(message)

    return unique_messages


def set_feedback(index: int, value: str):
    message = st.session_state.messages[index]
    message.feedback = value
    message.save()
    new_entry = {
        "question": st.session_state.messages[index].question,
        "query": st.session_state.messages[index].query,
    }
    if st.session_state.cookies.get("role_name") == "Admin":
        if value == "up":
            write_to_file_and_training(new_entry)
        else:
            remove_from_file_training(new_entry)


def generate_guid():
    return str(uuid.uuid4())


def generate_group_id():
    """Generate a new group ID for message flows."""
    return str(uuid.uuid4())


def get_current_group_id():
    """Get the current group ID from session state, or create a new one if none exists."""
    if not hasattr(st.session_state, "current_group_id") or st.session_state.current_group_id is None:
        st.session_state.current_group_id = generate_group_id()
    return st.session_state.current_group_id


def start_new_group():
    """Start a new message group by generating a new group ID."""
    st.session_state.current_group_id = generate_group_id()
    return st.session_state.current_group_id


<<<<<<< HEAD
def group_has_data_results(messages: list) -> bool:
    """Check if a message group contains data results that support follow-up commands.

    Returns True if the group contains a DATAFRAME or SUMMARY message type,
    indicating that follow-up analysis commands would be applicable.
    """
    if not messages:
        return False

    data_types = {MessageType.DATAFRAME.value, MessageType.SUMMARY.value}
    for message in messages:
        msg_type = getattr(message, "type", None)
        if msg_type in data_types:
            return True
    return False
=======
def get_previous_group_id():
    """Get the group_id from the last message that has one.

    Used for /followup commands that should be grouped with the previous Q&A flow.
    Returns None if no previous group exists.
    """
    if not hasattr(st.session_state, "messages") or not st.session_state.messages:
        return None

    # Find the last message with a group_id
    for msg in reversed(st.session_state.messages):
        group_id = getattr(msg, "group_id", None)
        if group_id is not None:
            return group_id
    return None


def use_previous_group():
    """Set current group to the previous group's ID (for /followup commands).

    Returns the previous group_id, or starts a new group if none exists.
    """
    previous_group_id = get_previous_group_id()
    if previous_group_id:
        st.session_state.current_group_id = previous_group_id
        return previous_group_id
    return start_new_group()


def is_followup_command(question: str) -> bool:
    """Check if a question is a /followup command."""
    if not question:
        return False
    return question.strip().lower().startswith("/followup")
>>>>>>> 9cd38be6


def group_messages_by_id(messages: list) -> list:
    """Group consecutive messages by their group_id.

    Returns a list of tuples: (group_id, [messages_in_group])
    Messages without a group_id are treated as individual groups.
    """
    if not messages:
        return []

    groups = []
    current_group_id = None
    current_group_messages = []

    for message in messages:
        msg_group_id = getattr(message, "group_id", None)

        if msg_group_id is None:
            # Message has no group_id - treat as individual group
            if current_group_messages:
                groups.append((current_group_id, current_group_messages))
            groups.append((None, [message]))
            current_group_id = None
            current_group_messages = []
        elif msg_group_id == current_group_id:
            # Same group - add to current group
            current_group_messages.append(message)
        else:
            # New group - save current group and start new one
            if current_group_messages:
                groups.append((current_group_id, current_group_messages))
            current_group_id = msg_group_id
            current_group_messages = [message]

    # Don't forget the last group
    if current_group_messages:
        groups.append((current_group_id, current_group_messages))

    return groups


def get_message_group_css() -> str:
    """Generate global CSS styling for message group containers.

    Uses custom styling to override Streamlit's default container border
    with a left border accent for visual distinction between groups.
    Only targets innermost containers (those without nested bordered containers).
    """
    border_color = "#0b5258"  # Primary theme color

    return """
        <style>
            /* Only style innermost bordered containers - exclude parents that have nested bordered containers */
            div[data-testid="stVerticalBlock"]:has([data-testid="stChatMessage"]):not(:has(div[data-testid="stVerticalBlock"]:has([data-testid="stChatMessage"]))) {
                border: none !important;
                border-left: 4px solid """ + border_color + """ !important;
                border-radius: 0 8px 8px 0 !important;
                background-color: rgba(11, 82, 88, 0.03) !important;
                padding-left: 1rem !important;
            }

            /* Alternating background for visual distinction between groups */
            div[data-testid="stVerticalBlock"]:has([data-testid="stChatMessage"]):not(:has(div[data-testid="stVerticalBlock"]:has([data-testid="stChatMessage"]))):nth-of-type(even) {
                background-color: rgba(11, 82, 88, 0.06) !important;
            }
        </style>
    """


def get_followup_command_suggestions() -> dict:
    """Get a categorized dictionary of follow-up command suggestions.

    Returns a dict with category names as keys and lists of (command, label, description) tuples as values.
    These are the most commonly useful follow-up commands organized by category.
    """
    return {
        "📊 Data Exploration": [
            ("describe", "Describe", "Descriptive statistics"),
            ("profile", "Profile", "Comprehensive profiling"),
            ("datatypes", "Data Types", "Column type analysis"),
            ("head 10", "Head 10", "First 10 rows"),
            ("tail 10", "Tail 10", "Last 10 rows"),
        ],
        "🔍 Data Quality": [
            ("missing", "Missing", "Missing data analysis"),
            ("duplicates", "Duplicates", "Find duplicate rows"),
        ],
        "📈 Visualizations": [
            ("heatmap", "Heatmap", "Correlation heatmap"),
            ("wordcloud", "Word Cloud", "Text visualization"),
        ],
        "🤖 Machine Learning": [
            ("clusters", "Clusters", "K-means clustering"),
            ("pca", "PCA", "Principal components"),
        ],
        "📋 Reports": [
            ("report", "Full Report", "Comprehensive analysis"),
            ("summary", "Summary", "Executive summary"),
            ("suggestions", "Suggestions", "Analysis suggestions"),
        ],
    }


def render_followup_button(group_id: str):
    """Render a follow-up button with a popover showing available commands in a grid.

    Args:
        group_id: The group ID to associate with follow-up commands
    """
    # Create a unique key based on group_id
    button_key = f"followup_popover_{group_id}"

    # Center the button using columns
    col1, col2, col3 = st.columns([1, 1, 1])
    with col2:
        with st.popover("Follow Up", use_container_width=True):
            st.markdown("**Quick Analysis Commands**")
            st.caption("Click to run on your query results")

            categories = get_followup_command_suggestions()
            for category, commands in categories.items():
                st.markdown(f"**{category}**")
                # Create a 3-column grid for commands
                cols = st.columns(3)
                for i, (cmd, label, description) in enumerate(commands):
                    col_idx = i % 3
                    with cols[col_idx]:
                        if st.button(
                            label,
                            key=f"{button_key}_{cmd.replace(' ', '_')}",
                            help=description,
                            use_container_width=True,
                        ):
                            # Execute the follow-up command
                            set_question(f"/followup {cmd}")

            st.divider()
            st.caption("Type `/followuphelp` for all commands")


def render_message_group(messages: list, group_index: int, start_index: int, is_last_group: bool = False):
    """Render a group of messages within a styled container.

    Args:
        messages: List of messages in this group
        group_index: Index of the group for CSS styling
        start_index: Starting index for individual message rendering
        is_last_group: Whether this is the last message group (shows follow-up button)
    """
    # Only apply grouping if there's a valid group_id (indicating it's part of a Q&A flow)
    has_group_id = messages and getattr(messages[0], "group_id", None) is not None

    if has_group_id and len(messages) > 0:
        # Use Streamlit's native container with border=True
        # This creates a proper wrapper that contains all child elements
        with st.container(border=True):
            # Render each message in the group
            for i, message in enumerate(messages):
                render_message(message, start_index + i)

        # Show follow-up button after the last group if it has data results
        if is_last_group and group_has_data_results(messages):
            group_id = getattr(messages[0], "group_id", None)
            if group_id:
                render_followup_button(group_id)
    else:
        # No grouping - render messages individually
        for i, message in enumerate(messages):
            render_message(message, start_index + i)


def get_followup_questions(my_question, sql, df):
    vn_instance = get_vn()
    followup_questions = vn_instance.generate_followup_questions(question=my_question, sql=sql, df=df)

    add_message(
        Message(
            RoleType.ASSISTANT,
            followup_questions,
            MessageType.FOLLOWUP,
            sql,
            my_question,
            group_id=get_current_group_id(),
        )
    )


# --- Private helper functions for rendering specific message types ---


def _render_sql(message: Message, index: int):
    if st.session_state.get("show_elapsed_time", True) and message.elapsed_time is not None:
        st.write(f"Elapsed Time: {message.elapsed_time}")
    st.code(message.content, language="sql", line_numbers=True)


def _render_python(message: Message, index: int):
    st.code(message.content, language="python", line_numbers=True)


def _render_line_chart(message: Message, index: int):
    if st.session_state.get("show_elapsed_time", True) and message.elapsed_time is not None:
        st.write(f"Elapsed Time: {message.elapsed_time}")
    df = pd.read_json(StringIO(message.dataframe))
    columns = df.columns.tolist()
    st.line_chart(
        df, x=columns[0], y=columns[1], color="#0b5258"
    )  # Assuming first column is x-axis and rest are y-axis


def _render_bar_chart(message: Message, index: int):
    if st.session_state.get("show_elapsed_time", True) and message.elapsed_time is not None:
        st.write(f"Elapsed Time: {message.elapsed_time}")
    df = pd.read_json(StringIO(message.dataframe))
    columns = df.columns.tolist()
    st.bar_chart(df, x=columns[0], y=columns[1], color="#0b5258")  # Assuming first column is x-axis and rest are y-axis


def _render_area_chart(message: Message, index: int):
    if st.session_state.get("show_elapsed_time", True) and message.elapsed_time is not None:
        st.write(f"Elapsed Time: {message.elapsed_time}")
    df = pd.read_json(StringIO(message.dataframe))
    columns = df.columns.tolist()
    st.area_chart(
        df, x=columns[0], y=columns[1], color="#0b5258"
    )  # Assuming first column is x-axis and rest are y-axis


def _render_scatter_chart(message: Message, index: int):
    if st.session_state.get("show_elapsed_time", True) and message.elapsed_time is not None:
        st.write(f"Elapsed Time: {message.elapsed_time}")
    df = pd.read_json(StringIO(message.dataframe))
    columns = df.columns.tolist()
    st.scatter_chart(
        df, x=columns[0], y=columns[1], color="#0b5258"
    )  # Assuming first column is x-axis and rest are y-axis


def _render_plotly_chart(message: Message, index: int):
    if st.session_state.get("show_elapsed_time", True) and message.elapsed_time is not None:
        st.write(f"Elapsed Time: {message.elapsed_time}")
    message.content = message.content.replace("#000001", "#0b5258")  # Replace color code for consistency
    chart = json.loads(message.content)
    st.plotly_chart(chart, key=f"message_{message.id}")


def _render_error(message: Message, index: int):
    if st.session_state.get("show_elapsed_time", True) and message.elapsed_time is not None:
        st.write(f"Elapsed Time: {message.elapsed_time}")
    # Short error messages are displayed directly; long ones (stack traces) use collapsible
    error_length_threshold = 300
    if len(message.content) <= error_length_threshold:
        # Short, user-friendly error - display directly in warning
        st.warning(message.content)
    else:
        # Long error (likely stack trace) - use collapsible to reduce visual clutter
        st.warning("An error occurred while processing your request.")
        with st.expander("View error details", expanded=False):
            st.code(message.content, language="text")


def _render_dataframe(message: Message, index: int):
    if st.session_state.get("show_elapsed_time", True) and message.elapsed_time is not None:
        st.write(f"Query Execution Time: {message.elapsed_time:.3f}s")
    df = pd.read_json(StringIO(message.content), convert_dates=True)
    st.dataframe(df, key=f"message_{message.id}")


def _render_summary_actions_popover(message: Message, index: int, my_df: pd.DataFrame):
    # Helper for the popover content within summary messages
    with st.popover("Actions", use_container_width=True):
        st.button("Speak Summary", key=f"speak_summary_{message.id}", on_click=lambda: speak(message.content))
        st.button(
            "Follow-up Questions",
            key=f"follow_up_questions_{message.id}",
            on_click=lambda: get_followup_questions(message.question, message.query, my_df),
        )
        if st.button("Generate Table", key=f"table_{message.id}"):
            # Ensure DataFrame is converted to JSON string for the Message constructor if it expects that
            df_json_content = my_df.to_json(date_format="iso")
            add_message(
                Message(RoleType.ASSISTANT, df_json_content, MessageType.DATAFRAME, message.query, message.question),
                False,
            )

        # Use the already parsed DataFrame instead of parsing again
        if len(my_df.columns) >= 2:
            cols = st.columns((1, 1, 1, 1, 1))
            with cols[0]:
                st.button(
                    "AI Generate Plotly",
                    key=f"graph_{message.id}",
                    on_click=lambda: get_chart(message.question, message.query, my_df),
                )
            with cols[1]:
                if st.button("Line Chart", key=f"line_chart_{message.id}"):
                    add_message(
                        Message(
                            RoleType.ASSISTANT,
                            message.dataframe,
                            MessageType.ST_LINE_CHART,
                            message.query,
                            message.question,
                            message.dataframe,
                            0,
                        ),
                        False,
                    )
            with cols[2]:
                if st.button("Bar Chart", key=f"bar_chart_{message.id}"):
                    add_message(
                        Message(
                            RoleType.ASSISTANT,
                            message.dataframe,
                            MessageType.ST_BAR_CHART,
                            message.query,
                            message.question,
                            message.dataframe,
                            0,
                        ),
                        False,
                    )
            with cols[3]:
                if st.button("Area Chart", key=f"area_chart_{message.id}"):
                    add_message(
                        Message(
                            RoleType.ASSISTANT,
                            message.dataframe,
                            MessageType.ST_AREA_CHART,
                            message.query,
                            message.question,
                            message.dataframe,
                            0,
                        ),
                        False,
                    )
            with cols[4]:
                if st.button("Scatter Chart", key=f"scatter_chart_{message.id}"):
                    add_message(
                        Message(
                            RoleType.ASSISTANT,
                            message.dataframe,
                            MessageType.ST_SCATTER_CHART,
                            message.query,
                            message.question,
                            message.dataframe,
                            0,
                        ),
                        False,
                    )

        with st.expander("Show SQL"):
            st.code(message.query, language="sql", line_numbers=True)


def _render_summary(message: Message, index: int):
    if st.session_state.get("show_elapsed_time", True) and message.elapsed_time is not None:
        st.write(f"Elapsed Time: {message.elapsed_time}")
    st.markdown(message.content)

    cols = st.columns(
        [0.1, 0.1, 0.6]
    )  # Note: Original was [0.1, 0.1, 0.6]. If popover is wider, might need adjustment.
    with cols[0]:
        st.button(
            "👍",
            key=f"thumbs_up_{message.id}",
            type="primary" if message.feedback == "up" else "secondary",
            on_click=set_feedback,
            args=(index, "up"),
        )
    with cols[1]:
        st.button(
            "👎",
            key=f"thumbs_down_{message.id}",
            type="primary" if message.feedback == "down" else "secondary",
            on_click=set_feedback,
            args=(index, "down"),
        )
    with cols[2]:
        # message.dataframe is expected to be a JSON string from the Message object.
        my_df = pd.read_json(StringIO(message.dataframe), orient="records") if message.dataframe else pd.DataFrame()
        _render_summary_actions_popover(message, index, my_df)


def _render_followup(message: Message, index: int):
    if len(message.content) > 0:
        st.text("Here are some possible follow-up questions")
        try:
            # Attempt to evaluate the content string as a Python literal (e.g., a list)
            content_object = ast.literal_eval(message.content)
            # Ensure content_array is a list, even if content_object is a single string or other non-list iterable
            content_array = list(content_object) if isinstance(content_object, (list, tuple, set)) else []
        except (ValueError, SyntaxError):
            # If content is not a valid literal (e.g. plain string not representing a list, or malformed)
            # Handle as an empty list or log a warning. For now, treat as empty.
            content_array = []
            # Optionally, log this: logger.warning(f"Could not parse follow-up questions from content: {message.content}")

        for question_text in content_array[:5]:  # Max 5 follow-up questions
            if isinstance(question_text, str) and len(question_text) > 0:
                question_value = question_text.strip()
                if "/" in question_text:
                    question_value = "/" + question_text.partition("/")[2]
                st.button(
                    question_text,
                    on_click=set_question,
                    args=(question_value,),
                    key=generate_guid(),
                    use_container_width=True,
                )
            # Optionally, add an else to log/warn about non-string items if expected.


def _render_thinking(message: Message, index: int):
    """Render thinking messages in an expandable container."""
    with st.expander("🤔 AI Thinking Process", expanded=False):
        st.markdown(message.content)
        if st.session_state.get("show_elapsed_time", True) and message.elapsed_time is not None:
            st.caption(f"Thinking time: {message.elapsed_time:.3f}s")


def _render_default(message: Message, index: int):
    st.markdown(message.content)


# --- Registry of rendering functions ---
MESSAGE_RENDERERS = {
    MessageType.SQL.value: _render_sql,
    MessageType.PYTHON.value: _render_python,
    MessageType.PLOTLY_CHART.value: _render_plotly_chart,
    MessageType.ST_LINE_CHART.value: _render_line_chart,
    MessageType.ST_BAR_CHART.value: _render_bar_chart,
    MessageType.ST_AREA_CHART.value: _render_area_chart,
    MessageType.ST_SCATTER_CHART.value: _render_scatter_chart,
    MessageType.ERROR.value: _render_error,
    MessageType.DATAFRAME.value: _render_dataframe,
    MessageType.SUMMARY.value: _render_summary,
    MessageType.FOLLOWUP.value: _render_followup,
    MessageType.TEXT.value: _render_default,  # Explicitly map TEXT to default
    MessageType.THINKING.value: _render_thinking,
}


def render_message(message: Message, index: int):
    with st.chat_message(message.role):
        renderer = MESSAGE_RENDERERS.get(message.type, _render_default)
        renderer(message, index)


def add_message(message: Message, render=True):
    # Automatically set group_id if not already set
    # This ensures all messages in a flow are grouped together
    if message.group_id is None:
        message.group_id = get_current_group_id()

    message = message.save()
    st.session_state.messages.append(message)

    # Manage session state memory by keeping only the most recent messages
    from utils.config_helper import get_max_session_messages

    max_messages = get_max_session_messages()

    if len(st.session_state.messages) > max_messages:
        # Remove oldest messages to stay within limit
        messages_to_remove = len(st.session_state.messages) - max_messages
        st.session_state.messages = st.session_state.messages[messages_to_remove:]
        logger.info(
            f"Trimmed {messages_to_remove} messages from session state. Kept most recent {max_messages} messages."
        )

    if len(st.session_state.messages) > 0 and render:
        render_message(st.session_state.messages[-1], len(st.session_state.messages) - 1)


def add_acknowledgement():
    acknowledgements = [
        "That's an excellent question. Let me think about that for a moment.",
        "Interesting point! Let me analyze this for you.",
        "Great question! Let me dive into that.",
        "I see where you're coming from. Let me process this.",
        "That's a thoughtful question. Let me work through it.",
        "Good question! Let me gather the relevant information.",
        "I appreciate the depth of your question. Let me consider it carefully.",
        "That's a valid and insightful question. Let me provide a detailed response.",
        "You've raised an important point. Let me think this through.",
        "I like the way you're thinking. Let me explore this further for you.",
    ]

    # write an acknowledgment message to
    random_acknowledgment = random.choice(acknowledgements)
    with st.chat_message(RoleType.ASSISTANT.value):
        st.write(random_acknowledgment)


def normal_message_flow(my_question: str):
    # check guardrails here
    guardrail_sentence, guardrail_score = get_ethical_guideline(my_question)
    logger.debug(
        "Ethical Guardrails triggered: Question=%s Score=%s Response=%s",
        my_question,
        guardrail_score,
        guardrail_sentence,
    )
    if guardrail_score == 2:
        logger.info(
            "Ethical Guardrails triggered: Question=%s Score=%s Response=%s",
            my_question,
            guardrail_score,
            guardrail_sentence,
        )
        add_message(
            Message(
                RoleType.ASSISTANT,
                guardrail_sentence,
                MessageType.ERROR,
                "",
                my_question,
                group_id=get_current_group_id(),
            )
        )
        st.stop()
    if guardrail_score >= 3:
        logger.warning(
            "Ethical Guardrails triggered: Question=%s Score=%s Response=%s",
            my_question,
            guardrail_score,
            guardrail_sentence,
        )
        add_message(
            Message(
                RoleType.ASSISTANT,
                guardrail_sentence,
                MessageType.ERROR,
                "",
                my_question,
                group_id=get_current_group_id(),
            )
        )
        st.stop()

    add_acknowledgement()

    # Initialize variables
    sql = None
    elapsed_time = 0

    # Check if we have a thinking model (Ollama with thinking support)
    vn_instance = get_vn()
    has_thinking_model = False
    try:
        # Check if this is an Ollama-based model that might support thinking
        underlying = getattr(vn_instance, "vn", None)
        if underlying and hasattr(underlying, "ollama_client") and underlying.ollama_client is not None:
            has_thinking_model = True
    except Exception:
        pass

    # If we have a thinking model, display the thinking stream
    thinking_text = ""  # Initialize outside the try block for use later
    if has_thinking_model and hasattr(vn_instance, "stream_generate_sql"):
        try:
            thinking_chunks = []

            # Create a placeholder for real-time thinking display
            with st.chat_message(RoleType.ASSISTANT.value):
                thinking_placeholder = st.empty()

                # Stream the SQL generation and show thinking in real-time
                stream_gen = vn_instance.stream_generate_sql(my_question)
                for chunk in stream_gen:
                    thinking_chunks.append(chunk)
                    # Update the thinking display in real-time
                    thinking_placeholder.markdown("🤔 **Thinking...**\n\n" + "".join(thinking_chunks))

                # After streaming completes, get the cached result
                if hasattr(st.session_state, "streamed_sql"):
                    sql = st.session_state.streamed_sql
                    elapsed_time = st.session_state.get("streamed_sql_elapsed_time", 0)
                    thinking_text = st.session_state.get("streamed_thinking", "")

                    # Phase 1: Graceful transition - show completion indicator
                    if thinking_text and thinking_text.strip():
                        # Show "Done thinking" state for a brief moment
                        thinking_placeholder.markdown(
                            "✅ **Done thinking**\n\n" + "".join(thinking_chunks)
                        )
                        # Brief delay for visual continuity (1.5 seconds)
                        time.sleep(1.5)

                    # Clear the placeholder - we'll add the thinking as a proper message
                    thinking_placeholder.empty()

            # Phase 2: Persistent display - add thinking to chat history as collapsible expander
            # If we collected thinking text, add it as a proper message
            if thinking_text and thinking_text.strip():
                add_message(
                    Message(
                        RoleType.ASSISTANT,
                        thinking_text,
                        MessageType.THINKING,
                        "",
                        my_question,
                        None,
                        elapsed_time,
                        group_id=get_current_group_id(),
                    ),
                    render=True,  # Render so it appears in chat history as collapsible expander
                )
        except Exception as e:
            logger.warning(f"Failed to stream SQL generation: {e}")

    # If no thinking model or streaming failed, use regular generation
    # Import retry config
    from utils.config_helper import get_max_sql_retries

    max_retries = get_max_sql_retries()
    attempt = 1
    df = None
    sql_elapsed_time = 0
    last_error_msg = None
    last_failed_sql = None

    # Check if this is a manual retry (user clicked retry button after auto-retries exhausted)
    if st.session_state.get("use_retry_context"):
        # Manual retry starts fresh from attempt 1
        st.session_state["use_retry_context"] = False
        last_failed_sql = st.session_state.get("retry_failed_sql")
        last_error_msg = st.session_state.get("retry_error_msg")
        st.session_state["retry_failed_sql"] = None
        st.session_state["retry_error_msg"] = None
        # For manual retry, generate with context from attempt 2
        if sql is None:
            sql, elapsed_time = get_vn().generate_sql_retry(
                question=my_question,
                failed_sql=last_failed_sql,
                error_message=last_error_msg,
                attempt_number=2,
            )

    # Auto-retry loop for SQL generation and execution
    while attempt <= max_retries + 1:  # +1 because first attempt is not a "retry"
        # Generate SQL on first attempt if not already generated (e.g., from thinking model)
        if sql is None:
            if attempt == 1:
                sql, elapsed_time = get_vn().generate_sql(question=my_question)
            else:
                # Show retry status to user
                with st.chat_message(RoleType.ASSISTANT.value):
                    st.info(f"Attempt {attempt}/{max_retries + 1}: Trying a different approach...")
                logger.info(
                    f"SQL retry attempt {attempt}/{max_retries + 1} for question: {my_question}. "
                    f"Previous error: {last_error_msg}"
                )
                sql, elapsed_time = get_vn().generate_sql_retry(
                    question=my_question,
                    failed_sql=last_failed_sql,
                    error_message=last_error_msg,
                    attempt_number=attempt,
                )

        if not sql:
            # SQL generation failed completely, break out of retry loop
            break

        # Validate SQL
        if not get_vn().is_sql_valid(sql=sql):
            logger.debug(f"sql is not valid on attempt {attempt}")
            last_failed_sql = sql
            last_error_msg = "SQL syntax validation failed"
            sql = None
            attempt += 1
            continue

        # Show SQL if enabled (only on first attempt to avoid clutter)
        if attempt == 1 and st.session_state.get("show_sql", True):
            add_message(
                Message(
                    RoleType.ASSISTANT,
                    sql,
                    MessageType.SQL,
                    sql,
                    my_question,
                    None,
                    elapsed_time,
                    group_id=get_current_group_id(),
                )
            )

        # Execute SQL
        rs = get_vn().run_sql(sql=sql)
        if isinstance(rs, tuple) and len(rs) == 2:
            df, sql_elapsed_time = rs
        else:
            df = rs
            try:
                sql_elapsed_time = st.session_state.get("last_sql_elapsed_time", 0)
            except Exception:
                sql_elapsed_time = 0

        # Check if execution succeeded
        if isinstance(df, pd.DataFrame):
            # Success! Break out of retry loop
            logger.info(f"SQL execution succeeded on attempt {attempt}")
            break

        # Execution failed - prepare for retry
        last_error_msg = st.session_state.get("last_run_sql_error")
        last_failed_sql = st.session_state.get("last_failed_sql") or sql

        # Check if error is non-recoverable
        if is_non_recoverable_error(last_error_msg):
            logger.info(f"Non-recoverable error detected, skipping auto-retry: {last_error_msg}")
            break

        # Log the retry attempt
        logger.warning(
            f"SQL execution failed on attempt {attempt}/{max_retries + 1}. "
            f"Error: {last_error_msg}. SQL: {last_failed_sql[:200]}..."
        )

        # Preserve the last SQL that was tried before resetting for regeneration
        final_sql = sql
        sql = None  # Reset SQL for next iteration to force regeneration
        attempt += 1

    st.session_state.my_question = None

    # Determine the final SQL: either the successful one or the last failed one
    final_sql = sql if sql else (last_failed_sql if last_failed_sql else None)

    if final_sql and isinstance(df, pd.DataFrame):
        # SQL executed successfully
        st.session_state["df"] = df

        # Show SQL if enabled and this was a successful retry (SQL wasn't shown during first attempt)
        if attempt > 1 and st.session_state.get("show_sql", True):
            add_message(
                Message(
                    RoleType.ASSISTANT,
                    final_sql,
                    MessageType.SQL,
                    final_sql,
                    my_question,
                    None,
                    elapsed_time,
                    group_id=get_current_group_id(),
                )
            )

        if st.session_state.get("show_table", True):
            df = st.session_state.get("df")
            add_message(
                Message(
                    RoleType.ASSISTANT,
                    df,
                    MessageType.DATAFRAME,
                    final_sql,
                    my_question,
                    None,
                    sql_elapsed_time,
                    group_id=get_current_group_id(),
                )
            )

        if st.session_state.get("show_chart", True):
            get_chart(my_question, final_sql, df)

        # Successful data path: clear error flags ONLY if we have a real DataFrame result
        try:
            if isinstance(st.session_state.get("df"), pd.DataFrame):
                st.session_state["pending_sql_error"] = False
                st.session_state["last_run_sql_error"] = None
                st.session_state["last_failed_sql"] = None
        except Exception:
            pass

        # Only generate summary if SQL ran and produced a DataFrame
        _df_for_summary = st.session_state.get("df")
        if isinstance(_df_for_summary, pd.DataFrame) and (
            st.session_state.get("show_summary", True) or st.session_state.get("speak_summary", True)
        ):
            # Provide SQL signature for stable summary cache keys and reset streamed summary state
            try:
                st.session_state["current_sql_for_summary"] = final_sql
                st.session_state["streamed_summary"] = None
                st.session_state["streamed_summary_for_question"] = None
                st.session_state["streamed_summary_elapsed_time"] = 0
            except Exception:
                pass
            # Try streaming summary first
            summary = None
            elapsed_time = 0

            try:
                # Stream summary content only (no thinking)
                with st.chat_message(RoleType.ASSISTANT.value):
                    # Use a visible status/spinner while generating the summary
                    try:
                        status_cm = st.status("Generating summary...", expanded=False)
                    except Exception:
                        status_cm = None

                    if status_cm is not None:
                        with status_cm:
                            event_stream = get_summary_event_stream(my_question, _df_for_summary, think=False)
                            # Prefer Streamlit write_stream when available for typewriter effect
                            if hasattr(st, "write_stream"):
                                def _content_only():
                                    for kind, text in event_stream:
                                        if kind == "content":
                                            yield text
                                st.write_stream(_content_only())
                            else:
                                # Fallback to manual placeholder loop when write_stream is unavailable (tests)
                                summary_placeholder = st.empty()
                                content_chunks = []
                                for kind, text in event_stream:
                                    if kind == "content":
                                        content_chunks.append(text)
                                        summary_placeholder.markdown("".join(content_chunks))
                                summary_placeholder.empty()
                    else:
                        # No status context available; fallback to manual rendering
                        event_stream = get_summary_event_stream(my_question, _df_for_summary, think=False)
                        if hasattr(st, "write_stream"):
                            def _content_only2():
                                for kind, text in event_stream:
                                    if kind == "content":
                                        yield text
                            st.write_stream(_content_only2())
                        else:
                            summary_placeholder = st.empty()
                            content_chunks = []
                            for kind, text in event_stream:
                                if kind == "content":
                                    content_chunks.append(text)
                                    summary_placeholder.markdown("".join(content_chunks))
                            summary_placeholder.empty()

                    # Get the final summary from session state after streaming completes
                    if hasattr(st.session_state, "streamed_summary"):
                        summary = st.session_state.streamed_summary
                        elapsed_time = st.session_state.get("streamed_summary_elapsed_time", 0)

            except Exception as e:
                logger.warning(f"Failed to stream summary: {e}")
                # Fall back to non-streaming
                summary, elapsed_time = get_vn().generate_summary(question=my_question, df=df)

            # Add the summary message only if we have non-empty content
            if summary is not None and str(summary).strip() != "":
                if st.session_state.get("show_summary", True):
                    add_message(
                        Message(
                            RoleType.ASSISTANT,
                            summary,
                            MessageType.SUMMARY,
                            final_sql,
                            my_question,
                            df,
                            elapsed_time,
                            group_id=get_current_group_id(),
                        )
                    )

                if st.session_state.get("speak_summary", True):
                    speak(summary)
            else:
                # Do not add a blank/failed summary message per guidance; optionally speak a brief notice
                if st.session_state.get("speak_summary", True):
                    speak("Summary is unavailable for this result")

        if st.session_state.get("show_followup", True):
            get_followup_questions(my_question, final_sql, df)

        # Clear the question from session state after successful processing
        st.session_state.my_question = None

        # Trigger a rerun to properly refresh the UI
        st.rerun()
    elif final_sql:
        # SQL was generated but execution/validation failed after all retries
        error_msg = last_error_msg or st.session_state.get("last_run_sql_error")
        failed_sql = last_failed_sql or st.session_state.get("last_failed_sql")

        # Add error message to messages for test verification and history
        add_message(
            Message(
                RoleType.ASSISTANT,
                f"SQL failed: {error_msg}" if error_msg else "SQL failed after retries",
                MessageType.ERROR,
                failed_sql,
                my_question,
                None,
                elapsed_time,
                group_id=get_current_group_id(),
            )
        )

        # Show SQL that was tried (if not already shown)
        if attempt > 1 or not st.session_state.get("show_sql", True):
            if st.session_state.get("show_sql", True):
                add_message(
                    Message(
                        RoleType.ASSISTANT,
                        failed_sql,
                        MessageType.SQL,
                        failed_sql,
                        my_question,
                        None,
                        elapsed_time,
                        group_id=get_current_group_id(),
                    )
                )

        with st.chat_message(RoleType.ASSISTANT.value):
            # Use warning with collapsible details for less intrusive error display
            if attempt > 1:
                st.warning(f"I couldn't execute the SQL after {attempt - 1} automatic retries.")
            else:
                st.warning("I couldn't execute the generated SQL.")
            # Collapsible error details section
            with st.expander("View error details", expanded=False):
                if error_msg:
                    st.markdown(f"**Database error:** {error_msg}")
                if failed_sql:
                    st.markdown("**Failed SQL:**")
                    st.code(failed_sql, language="sql", line_numbers=True)
            # Action buttons remain outside expander for easy access
            cols = st.columns([0.2, 0.8])
            with cols[0]:
                retry_clicked = st.button("Retry", type="primary", key="retry_inline")

        if retry_clicked:
            # Persist retry intent and context, then rerun so it flows through normal pipeline
            st.session_state["use_retry_context"] = True
            st.session_state["retry_failed_sql"] = failed_sql
            st.session_state["retry_error_msg"] = error_msg
            # Set a persistent flag so the panel can be re-rendered if needed
            st.session_state["pending_sql_error"] = False
            st.session_state["pending_question"] = my_question
            st.session_state["my_question"] = my_question
            st.rerun()
        else:
            # Mark pending error so a persistent panel can be shown if page reruns without action
            st.session_state["pending_sql_error"] = True
            st.session_state["pending_question"] = my_question
            st.stop()
    else:
        add_message(
            Message(
                RoleType.ASSISTANT,
                "I wasn't able to generate SQL for that question",
                MessageType.ERROR,
                final_sql,
                my_question,
                group_id=get_current_group_id(),
            )
        )
        if st.session_state.get("llm_fallback", True):
            call_llm(my_question)

        # Clear the question from session state after error processing
        st.session_state.my_question = None

        # Trigger a rerun to properly refresh the UI
        st.rerun()<|MERGE_RESOLUTION|>--- conflicted
+++ resolved
@@ -509,23 +509,6 @@
     return st.session_state.current_group_id
 
 
-<<<<<<< HEAD
-def group_has_data_results(messages: list) -> bool:
-    """Check if a message group contains data results that support follow-up commands.
-
-    Returns True if the group contains a DATAFRAME or SUMMARY message type,
-    indicating that follow-up analysis commands would be applicable.
-    """
-    if not messages:
-        return False
-
-    data_types = {MessageType.DATAFRAME.value, MessageType.SUMMARY.value}
-    for message in messages:
-        msg_type = getattr(message, "type", None)
-        if msg_type in data_types:
-            return True
-    return False
-=======
 def get_previous_group_id():
     """Get the group_id from the last message that has one.
 
@@ -560,7 +543,23 @@
     if not question:
         return False
     return question.strip().lower().startswith("/followup")
->>>>>>> 9cd38be6
+
+
+def group_has_data_results(messages: list) -> bool:
+    """Check if a message group contains data results that support follow-up commands.
+
+    Returns True if the group contains a DATAFRAME or SUMMARY message type,
+    indicating that follow-up analysis commands would be applicable.
+    """
+    if not messages:
+        return False
+
+    data_types = {MessageType.DATAFRAME.value, MessageType.SUMMARY.value}
+    for message in messages:
+        msg_type = getattr(message, "type", None)
+        if msg_type in data_types:
+            return True
+    return False
 
 
 def group_messages_by_id(messages: list) -> list:
