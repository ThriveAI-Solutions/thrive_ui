--- conflicted
+++ resolved
@@ -326,8 +326,8 @@
                 add_message(
                     Message(
                         RoleType.ASSISTANT,
-                        "Chart Placeholder",
-                        MessageType.TEXT,
+                        "I couldn't generate a chart",
+                        MessageType.ERROR,
                         sql,
                         my_question,
                         None,
@@ -339,8 +339,8 @@
             add_message(
                 Message(
                     RoleType.ASSISTANT,
-                    "Chart Placeholder",
-                    MessageType.TEXT,
+                    "I couldn't generate a chart",
+                    MessageType.ERROR,
                     sql,
                     my_question,
                     None,
@@ -352,13 +352,8 @@
         add_message(
             Message(
                 RoleType.ASSISTANT,
-<<<<<<< HEAD
-                "Chart Placeholder",
-                MessageType.TEXT,
-=======
                 "I was unable to generate a chart for this question.",
                 MessageType.ERROR,
->>>>>>> 475afe1e
                 sql,
                 my_question,
                 None,
